--- conflicted
+++ resolved
@@ -35,35 +35,6 @@
     %
     %   See also: text
     
-<<<<<<< HEAD
-    %%%%%%%%%%%%%%%%%%%%%%%%%%%%%%%%%%%%%%%%%%%%%%%%%%%%%%%%%%%%%%%%%%%%%%%%%%%
-    %%% Handle varargin list
-    p = inputParser;   % Create an instance of the inputParser class.
-    p.addRequired('str', @(x)ischar(x) || iscell(x) || isnumeric(x));
-    p.addParamValue('location','topleft',@(x)any(strcmpi(x,{'topleft','topright','bottomleft','bottomright','free','central'})));
-    p.addParamValue('xgain',.98,@isnumeric);%(x)x>=0&&x<=1); % no function when location is 'central'
-    p.addParamValue('ygain',.98,@isnumeric);%(x)x>=0&&x<=1); % no function when location is 'central'
-    p.addParamValue('FontSize',8, @(x)x>0); % if smaller than 1, interpreted as proportional to Y-axis, otherwise as points
-    p.addParamValue('Color', [0 0 0 1]);
-    p.addParamValue('BackGroundColor','none'); % e.g. [1 1 1 .75] or 'none'
-    p.addParamValue('maxStrLen',200,@(x)dpxIsWholeNumber(x) && numel(x)>=numel('...[truncated]'));
-    p.parse(str, varargin{:});
-    %%%%%%%%%%%%%%%%%%%%%%%%%%%%%%%%%%%%%%%%%%%%%%%%%%%%%%%%%%%%%%%%%%%%%%%%%%%
-   
-    if ~iscell(str)
-        str={str};
-    end
-    for i=1:numel(str)
-        if isnumeric(str{i}) || islogical(str{i})
-            str{i}=num2str(str{i}(1:min(p.Results.maxStrLen,end))); % no need to num2str more than will be truncated anyway
-        end
-        % truncate the str if needed, trying to plot a very long string (passing an
-        % array to num2str by accident for example) will freeze matlab
-        % and eventually crash to desktop.
-        if numel(str{i})>p.Results.maxStrLen
-            str{i}=[str{i}(1:p.Results.maxStrLen-numel('...[truncated]')) '...[truncated]'];
-        end
-=======
     %   Copyright 2016 Jacob Duijnhouwer
     
     
@@ -71,7 +42,6 @@
     % We will need at least a STR to print...
     if nargin==0
         error('Not enough input arguments.');
->>>>>>> cf9905d9
     end
     
     % Get the Axes to print the text in
